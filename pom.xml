<?xml version="1.0" encoding="UTF-8"?>
<project xmlns:xsi="http://www.w3.org/2001/XMLSchema-instance" xmlns="http://maven.apache.org/POM/4.0.0" xsi:schemaLocation="http://maven.apache.org/POM/4.0.0 http://maven.apache.org/maven-v4_0_0.xsd">
  <modelVersion>4.0.0</modelVersion>

  <groupId>org.cloudname</groupId>
  <artifactId>cloudname-parent</artifactId>
<<<<<<< HEAD
  <version>2.12.0</version>
=======
  <version>2.13-SNAPSHOT</version>
>>>>>>> 52eb8883
  <packaging>pom</packaging>

  <name>Cloudname Parent</name>
  <url>https://github.com/Cloudname/cloudname</url>
  <description>Cloudname Parent Pom</description>

  <organization>
    <name>Cloudname Project</name>
    <url>https://github.com/Cloudname/cloudname</url>
  </organization>

  <developers>
    <developer>
      <id>borud</id>
      <name>Bjorn Borud</name>
      <email>bborud@gmail.com</email>
    </developer>
  </developers>

  <scm>
    <connection>scm:git:git://github.com/Cloudname/cloudname.git</connection>
    <developerConnection>scm:git:ssh://git@github.com/Cloudname/cloudname.git</developerConnection>
    <url>https://github.com/Cloudname/cloudname</url>
  </scm>

  <properties>
    <!-- Sheer optimism -->
    <project.build.sourceEncoding>UTF-8</project.build.sourceEncoding>

    <!-- Dependency versions -->
    <cn.zookeeper.version>3.3.3</cn.zookeeper.version>
    <cn.jackson.version>2.1.1</cn.jackson.version>
    <cn.junit.version>4.11</cn.junit.version>
    <cn.netty.version>3.2.7.Final</cn.netty.version>
    <cn.protobuf.version>2.3.0</cn.protobuf.version>
    <cn.jline.version>0.9.94</cn.jline.version>
    <cn.jmxri.version>1.2.1</cn.jmxri.version>
    <cn.jsr250-api.version>1.0</cn.jsr250-api.version>
    <cn.jersey.version>1.15</cn.jersey.version>
    <cn.jbcrypt.version>0.3m</cn.jbcrypt.version>
    <cn.joda-time.version>2.1</cn.joda-time.version>

    <!-- Internal dependency versions -->
<<<<<<< HEAD
    <cn.version>2.12.0</cn.version>
=======
    <cn.version>2.13-SNAPSHOT</cn.version>
>>>>>>> 52eb8883

    <integrationSourceDirectory>src/integrationtest</integrationSourceDirectory>
    <integrationOutputDirectory>target/integrationtest-classes</integrationOutputDirectory>
  </properties>

  <modules>
    <module>testtools</module>
    <module>a3</module>
    <module>cn</module>
    <module>log</module>
    <module>timber</module>
    <module>flags</module>
    <module>idgen</module>
    <module>codelabs</module>
  </modules>

  <build>
    <plugins>
      <!-- Use Java 6 -->
      <plugin>
        <artifactId>maven-compiler-plugin</artifactId>
        <version>2.3.2</version>
        <configuration>
          <source>1.6</source>
          <target>1.6</target>
        </configuration>
      </plugin>

      <!-- Output test errors to console -->
      <plugin>
        <groupId>org.apache.maven.plugins</groupId>
        <artifactId>maven-surefire-plugin</artifactId>
        <version>2.7.2</version>
        <configuration>
          <useFile>false</useFile>
        </configuration>
      </plugin>
      <plugin>
        <groupId>org.codehaus.mojo</groupId>
        <artifactId>cobertura-maven-plugin</artifactId>
        <version>2.5.2</version>
        <configuration>
          <format>xml</format>
          <aggregate>true</aggregate>
        </configuration>
      </plugin>
    </plugins>
  </build>

  <pluginRepositories>
    <pluginRepository>
      <id>onejar-maven-plugin.googlecode.com</id>
      <url>http://onejar-maven-plugin.googlecode.com/svn/mavenrepo</url>
    </pluginRepository>
  </pluginRepositories>


  <dependencyManagement>
    <dependencies>

      <!-- Internal dependencies -->
      <dependency>
        <groupId>org.cloudname</groupId>
        <artifactId>cn</artifactId>
        <version>${cn.version}</version>
      </dependency>

      <dependency>
        <groupId>org.cloudname</groupId>
        <artifactId>testtools</artifactId>
        <version>${cn.version}</version>
      </dependency>

      <dependency>
        <groupId>org.cloudname</groupId>
        <artifactId>log</artifactId>
        <version>${cn.version}</version>
      </dependency>

      <dependency>
        <groupId>org.cloudname</groupId>
        <artifactId>flags</artifactId>
        <version>${cn.version}</version>
      </dependency>

      <!-- Netty -->
      <dependency>
        <groupId>org.jboss.netty</groupId>
        <artifactId>netty</artifactId>
        <version>${cn.netty.version}</version>
      </dependency>

      <!-- JoptSimple command line argument parser -->
      <dependency>
        <groupId>net.sf.jopt-simple</groupId>
        <artifactId>jopt-simple</artifactId>
        <version>4.3</version>
      </dependency>

      <!-- Google Protocol Buffers -->
      <dependency>
        <groupId>com.google.protobuf</groupId>
        <artifactId>protobuf-java</artifactId>
        <version>${cn.protobuf.version}</version>
      </dependency>

      <!-- ZooKeeper -->
      <dependency>
        <groupId>org.apache.zookeeper</groupId>
        <artifactId>zookeeper</artifactId>
        <version>${cn.zookeeper.version}</version>
        <exclusions>
          <exclusion>
            <groupId>com.sun.jmx</groupId>
            <artifactId>jmxri</artifactId>
          </exclusion>
          <exclusion>
            <groupId>com.sun.jdmk</groupId>
            <artifactId>jmxtools</artifactId>
          </exclusion>
          <exclusion>
            <groupId>javax.jms</groupId>
            <artifactId>jms</artifactId>
          </exclusion>
        </exclusions>
      </dependency>

      <!-- Jackson JSON library -->
      <dependency>
        <groupId>com.fasterxml.jackson.core</groupId>
        <artifactId>jackson-databind</artifactId>
        <version>${cn.jackson.version}</version>
      </dependency>

      <dependency>
        <groupId>com.fasterxml.jackson.datatype</groupId>
        <artifactId>jackson-datatype-joda</artifactId>
        <version>${cn.jackson.version}</version>
      </dependency>

      <!-- Junit -->
      <dependency>
        <groupId>junit</groupId>
        <artifactId>junit</artifactId>
        <version>${cn.junit.version}</version>
        <scope>test</scope>
      </dependency>

      <dependency>
        <groupId>junit</groupId>
        <artifactId>junit-dep</artifactId>
        <version>${cn.junit.version}</version>
        <scope>test</scope>
      </dependency>

	<!-- Jline -->
    <dependency>
      <groupId>jline</groupId>
      <artifactId>jline</artifactId>
      <version>${cn.jline.version}</version>
    </dependency>

	<!-- JMX -->
    <dependency>
      <groupId>com.sun.jmx</groupId>
      <artifactId>jmxri</artifactId>
      <version>${cn.jmxri.version}</version>
    </dependency>

	<!-- Joda time -->
    <dependency>
      <groupId>joda-time</groupId>
      <artifactId>joda-time</artifactId>
      <version>${cn.joda-time.version}</version>
    </dependency>

    <dependency>
      <groupId>org.mindrot</groupId>
      <artifactId>jbcrypt</artifactId>
      <version>${cn.jbcrypt.version}</version>
    </dependency>

    <dependency>
      <groupId>com.sun.jersey</groupId>
      <artifactId>jersey-server</artifactId>
      <version>${cn.jersey.version}</version>
    </dependency>

    <dependency>
      <groupId>javax.annotation</groupId>
      <artifactId>jsr250-api</artifactId>
      <version>${cn.jsr250-api.version}</version>
    </dependency>

    <dependency>
      <groupId>log4j</groupId>
      <artifactId>log4j</artifactId>
      <version>1.2.17</version>
    </dependency>

    </dependencies>
  </dependencyManagement>
  <profiles>
    <profile>
      <activation>
        <file><exists>src/integrationtest</exists></file>
      </activation>
      <id>it</id>
      <build>
        <pluginManagement>
          <plugins>
            <plugin>
              <groupId>org.apache.maven.plugins</groupId>
              <artifactId>maven-surefire-plugin</artifactId>
              <version>2.10</version>
              <configuration>
                <test>**/*.java</test>
              </configuration>
            </plugin>
            <plugin>
              <groupId>org.apache.maven.plugins</groupId>
              <artifactId>maven-antrun-plugin</artifactId>
              <executions>
                <execution>
                  <id>create-directory</id>
                  <phase>pre-integration-test</phase>
                  <goals>
                    <goal>run</goal>
                  </goals>
                  <configuration>
                    <tasks>
                      <echo message="Creating Directory ${integrationOutputDirectory}" />
                      <mkdir dir="${integrationOutputDirectory}" />
                    </tasks>
                  </configuration>
                </execution>
              </executions>
            </plugin>
            <plugin>
              <groupId>org.codehaus.mojo</groupId>
              <artifactId>build-helper-maven-plugin</artifactId>
              <version>1.5</version>
              <executions>
                <execution>
                  <id>add-test-sources</id>
                  <phase>pre-integration-test</phase>
                  <goals>
                    <goal>add-test-source</goal>
                  </goals>
                  <configuration>
                    <sources>
                      <source>${integrationSourceDirectory}/java</source>
                    </sources>
                  </configuration>
                </execution>
                <execution>
                  <id>add-test-resources</id>
                  <phase>pre-integration-test</phase>
                  <goals>
                    <goal>add-test-resource</goal>
                  </goals>
                  <configuration>
                    <resources>
                      <resource>
                        <directory>${integrationSourceDirectory}/java</directory>
                        <targetPath>${integrationOutputDirectory}</targetPath>
                      </resource>
                    </resources>
                  </configuration>
                </execution>
                <execution>
                  <id>add-empty-directory</id>
                  <phase>pre-integration-test</phase>
                  <goals>
                    <goal>add-test-resource</goal>
                  </goals>
                  <configuration>
                    <resources>
                      <resource>
                        <directory>${integrationSourceDirectory}/java</directory>
                        <targetPath>${integrationOutputDirectory}</targetPath>
                        <excludes>
                          <exclude>**/*</exclude>
                        </excludes>
                      </resource>
                    </resources>
                  </configuration>
                </execution>
              </executions>
            </plugin>
            <plugin>
              <groupId>org.apache.maven.plugins</groupId>
              <artifactId>maven-compiler-plugin</artifactId>
              <version>2.3.2</version>
              <executions>
                <execution>
                  <phase>pre-integration-test</phase>
                  <goals>
                    <goal>testCompile</goal>
                  </goals>
                  <configuration>
                    <compilerArguments>
                      <d>${basedir}/${integrationOutputDirectory}</d>
                    </compilerArguments>
                  </configuration>
                </execution>
              </executions>
            </plugin>
            <plugin>
              <artifactId>maven-failsafe-plugin</artifactId>
              <version>2.8</version>
              <configuration>
                <testClassesDirectory>${integrationOutputDirectory}</testClassesDirectory>
                <reportsDirectory>${integrationOutputDirectory}/failsafe-reports</reportsDirectory>
                <test>**/*.java</test>
                <additionalClasspathElements>
                  <additionalClasspathElement>${integrationSourceDirectory}/resources</additionalClasspathElement>
                </additionalClasspathElements>
              </configuration>
              <executions>
                <execution>
                  <goals>
                    <goal>integration-test</goal>
                    <goal>verify</goal>
                  </goals>
                </execution>
              </executions>
            </plugin>
          </plugins>
        </pluginManagement>
      </build>
    </profile>
  </profiles>
</project>

  <|MERGE_RESOLUTION|>--- conflicted
+++ resolved
@@ -4,11 +4,7 @@
 
   <groupId>org.cloudname</groupId>
   <artifactId>cloudname-parent</artifactId>
-<<<<<<< HEAD
-  <version>2.12.0</version>
-=======
-  <version>2.13-SNAPSHOT</version>
->>>>>>> 52eb8883
+  <version>2.12.1</version>
   <packaging>pom</packaging>
 
   <name>Cloudname Parent</name>
@@ -52,11 +48,7 @@
     <cn.joda-time.version>2.1</cn.joda-time.version>
 
     <!-- Internal dependency versions -->
-<<<<<<< HEAD
-    <cn.version>2.12.0</cn.version>
-=======
-    <cn.version>2.13-SNAPSHOT</cn.version>
->>>>>>> 52eb8883
+    <cn.version>2.12.1</cn.version>
 
     <integrationSourceDirectory>src/integrationtest</integrationSourceDirectory>
     <integrationOutputDirectory>target/integrationtest-classes</integrationOutputDirectory>
