package org.cloudname;

/**
 * Interface for listening to status on a claimed coordinate.
 * @author dybdahl
 */
public interface CoordinateListener {
    /**
     * Events that can be triggered when monitoring a coordinate.
     */
    public enum Event {

        /**
         * Everything is fine.
         */
        COORDINATE_OK,

        /**
         * Connection lost to storage, no more events will occur.
         */
        LOST_CONNECTION_TO_STORAGE,

        /**
         * Coordinate ownership is list, nobody owns it. No more events will occur.
         */
        COORDINATE_VANISHED,

        /**
         * Problems with parsing the data in ZooKeeper for this coordinate.
         */
        COORDINATE_CORRUPTED,

        /**
         * The data in the storage and memory is out of sync, system is corrupted.
         */
        COORDINATE_OUT_OF_SYNC,

        /**
         * No longer the owner of the coordinate.
         */
        NOT_OWNER
    }

    /**
<<<<<<< HEAD
     * The action that can be taken in case of events. Panic auto recovery is more desperate than normal auto recovery.
     * E.g. in ZooKeeper implementation it will try to create the coordinate if it does not exist.
     */
    public enum Action {
        /**
         * Just continue.
         */
        DO_NOTHING,
        /**
         * System.exit is called.
         */
        DIE_NOW,
        /**
         * Try auto recovery, if it fails, die.
         */
        DIE_IF_NORMAL_AUTO_RECOVERY_FAILS,
        /**
         * Try panic auto recovery, if it fails, die.
         */
        DIE_IF_PANIC_AUTO_RECOVERY_FAILS,
    }

    /**
     * Implement this function to receive the events and trigger action.
     * @param event
=======
     * Implement this function to receive the events.
     * @param event the event that happened.
>>>>>>> cab181b1
     * @param message some message associated with the event.
     */
    public Action onConfigEvent(Event event, String message);
}<|MERGE_RESOLUTION|>--- conflicted
+++ resolved
@@ -42,7 +42,6 @@
     }
 
     /**
-<<<<<<< HEAD
      * The action that can be taken in case of events. Panic auto recovery is more desperate than normal auto recovery.
      * E.g. in ZooKeeper implementation it will try to create the coordinate if it does not exist.
      */
@@ -67,11 +66,7 @@
 
     /**
      * Implement this function to receive the events and trigger action.
-     * @param event
-=======
-     * Implement this function to receive the events.
      * @param event the event that happened.
->>>>>>> cab181b1
      * @param message some message associated with the event.
      */
     public Action onConfigEvent(Event event, String message);
