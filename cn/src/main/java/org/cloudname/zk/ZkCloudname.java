package org.cloudname.zk;

import org.cloudname.*;

import org.apache.zookeeper.WatchedEvent;
import org.apache.zookeeper.Watcher;
import org.apache.zookeeper.ZooKeeper;
import org.apache.zookeeper.CreateMode;
import org.apache.zookeeper.ZooDefs.Ids;
import org.apache.zookeeper.KeeperException;

import java.util.ArrayList;
import java.util.Collections;
import java.util.List;
import java.util.concurrent.TimeUnit;

import java.util.logging.Level;
import java.util.logging.Logger;

import java.util.concurrent.CountDownLatch;

import java.io.IOException;


/**
 * An implementation of Cloudname using ZooKeeper.
 *
 * This implementation assumes that the path prefix defined by
 * CN_PATH_PREFIX is only used by Cloudname.  The structure and
 * semantics of things under this prefix are defined by this library
 * and will be subject to change.
 *
 * TODO(borud):
 *
 *  - We need a recovery mechanism for when the ZK server we are
 *    connected to goes down.
 *
 *  - when the ZkCloudname instance is releaseClaim()d the handles should
 *    perhaps be invalidated.
 *
 * @author borud
 */
public class ZkCloudname extends Thread implements Cloudname, Watcher {

    private static final int SESSION_TIMEOUT = 5000;

    private static final Logger log = Logger.getLogger(ZkCloudname.class.getName());

    // Instance variables
    private ZooKeeper zkNotSafe;

    // todo there must be a better way
    private Integer zkLock = new Integer(3);
    
    private ZooKeeper getZk() {
        synchronized (zkLock) {
            return zkNotSafe;
        }
    }
    private void setZk(ZooKeeper zk) {
        synchronized (zkLock) {
            zkNotSafe = zk;
        }
    }

    private final String connectString;

    private Boolean isClosed = false;

    // Latches that count down when ZooKeeper is connected
    private final CountDownLatch connectedSignal = new CountDownLatch(1);

    private ZkResolver resolver = null;


    private ZkCloudname(Builder builder) {
        connectString = builder.getConnectString();

    }

    @Override
    public void run() {


        while (true) {
            ZooKeeper zk = getZk();
            if (zk != null && zk.getState() == ZooKeeper.States.CLOSED) {
                retryConnection();
                try {
                    // Wait a bit so the next reconnection does not happen to frequently.
                    Thread.sleep(10000);
                } catch (InterruptedException e) {
                    return;
                }
            }
            try {
                Thread.sleep(2000);
            } catch (InterruptedException e) {
                return;
            }
            zk = getZk();
            if (zk != null && zk.getState() == ZooKeeper.States.CONNECTED) {
                for (ZkUserInterface user : users) {
                    user.wakeUp();
                }
            }

            synchronized (isClosed) {
                if (isClosed) {
                    return;
                }
            }
        }
    }

    /**
     * Connect to ZooKeeper instance with time-out value.
     * @param waitTime time-out value for establishing connection.
     * @param waitUnit time unit for time-out when establishing connection.
     * @throws CloudnameException if connection can not be established
     * @return
     */
    public ZkCloudname connectWithTimeout(long waitTime, TimeUnit waitUnit) throws CloudnameException {

        try {         
            setZk(new ZooKeeper(connectString, SESSION_TIMEOUT, this));
                          
            if (! connectedSignal.await(waitTime, waitUnit)) {
                throw new CloudnameException("Connecting to ZooKeeper timed out.");
            }
            log.info("Connected to ZooKeeper " + connectString);
        } catch (IOException e) {
            throw new CloudnameException(e);
        } catch (InterruptedException e) {
            throw new CloudnameException(e);
        }
        resolver =  new ZkResolver.Builder().addStrategy(new StrategyAll()).addStrategy(new StrategyAny()).build();
        users.add(resolver);
        resolver.newZooKeeperInstance(getZk());
        start();
        return this;
    }

    /**
     * Connect to ZooKeeper instance with long time-out, however, it might fail fast.
     * @return connected ZkCloudname object
     * @throws CloudnameException if connection can not be established.
     */
    public ZkCloudname connect() throws CloudnameException {
        // We wait up to 100 years.
        return connectWithTimeout(365 * 100, TimeUnit.DAYS);
    }

<<<<<<< HEAD
    /**
     * When calling this function, the zookeeper state should be either connected or closed.
     * @return
     */
    public synchronized void retryConnection() {
        log.info("Retrying connection to ZooKeeper.");
        try {
            setZk(new ZooKeeper(connectString, SESSION_TIMEOUT, this));
        } catch (IOException e) {
            log.log(Level.SEVERE, "RetryConnection failed for some reason:" + e.getMessage());
        }
    }

    List<ZkUserInterface> users = Collections.synchronizedList(new ArrayList<ZkUserInterface>());
    
    private void notifyUsersConnectionDown() {
        for (ZkUserInterface user : users) {
            user.zooKeeperDown();
        }
    } 
    
=======
>>>>>>> c8942b21
    @Override
    public void process(WatchedEvent event) {
        log.info("Got event in ZkCloudname: " + event.toString());
        if (event.getState() == Event.KeeperState.Disconnected || event.getState() == Event.KeeperState.Expired) {
            notifyUsersConnectionDown();
        }
        
        // Initial connection to ZooKeeper is completed.
        if (event.getState() == Event.KeeperState.SyncConnected) {
            // The first connection set up is blocking, this will unblock the connection.
            connectedSignal.countDown();
            // Notify the users that the connection is up.
            for (ZkUserInterface user : users) {
                user.newZooKeeperInstance(getZk());
            }
            return;
        }
    }

    /**
     * Create a given coordinate in the ZooKeeper node tree.
     *
     * Just blindly creates the entire path.  Elements of the path may
     * exist already, but it seems wasteful to
     * @throws CoordinateExistsException if coordinate already exists-
     * @throws CloudnameException if problems with zookeeper connection.
     */
    @Override
    public void createCoordinate(Coordinate coordinate) throws CloudnameException, CoordinateExistsException {
        // Create the root path for the coordinate.  We do this
        // blindly, meaning that if the path already exists, then
        // that's ok -- so a more correct name for this method would
        // be ensureCoordinate(), but that might confuse developers.
        String root = ZkCoordinatePath.getCoordinateRoot(coordinate);

        try {
            if (Util.exist(getZk(), root)) {
                throw new CoordinateExistsException("Coordinate already created:" +root);
            }
        } catch (InterruptedException e) {
            throw new CloudnameException(e);
        }

        try {
            Util.mkdir(getZk(), root, Ids.OPEN_ACL_UNSAFE);
        } catch (InterruptedException e) {
            throw new CloudnameException(e);
        }

        // Create the nodes that represent subdirectories.
        String configPath = ZkCoordinatePath.getConfigPath(coordinate, null);
        try {
            log.info("Creating config node " + configPath);
            getZk().create(configPath, null, Ids.OPEN_ACL_UNSAFE, CreateMode.PERSISTENT);
        } catch (KeeperException e) {
            throw new CloudnameException(e);
        } catch (InterruptedException e) {
            throw new CloudnameException(e);
        }
    }

    /**
     * Deletes a coordinate in the persistent service store. This includes deletion
     * of config. It will fail if the coordinate is claimed.
     * @param coordinate the coordinate we wish to destroy.
     */
    @Override
    public void destroyCoordinate(Coordinate coordinate)
            throws CoordinateDeletionException, CoordinateMissingException, CloudnameException {
        String statusPath = ZkCoordinatePath.getStatusPath(coordinate);
        String configPath = ZkCoordinatePath.getConfigPath(coordinate, null);
        String rootPath = ZkCoordinatePath.getCoordinateRoot(coordinate);

        try {
            if (! Util.exist(getZk(), rootPath)) {
                throw new CoordinateMissingException("Coordinate not found: " + rootPath);
            }
        } catch (InterruptedException e) {
            throw new CloudnameException(e);
        }

<<<<<<< HEAD
        // Do this early to raise the error before anything is deleted. However, there might be a race condition
=======
        // Do this early to raise the error before anything is deleted. However, there might be a raise condition
>>>>>>> c8942b21
        // if someone claims while we delete configPath and instance (root) node.
        try {
            if (Util.exist(getZk(), configPath) && Util.hasChildren(getZk(), configPath)) {
                throw new CoordinateDeletionException("Coordinate has config node.");
            }
        } catch (InterruptedException e) {
            throw new CloudnameException(e);
        }

        try {
            if (Util.exist(getZk(), statusPath)) {
                throw new CoordinateDeletionException("Coordinate is claimed.");
            }
        } catch (InterruptedException e) {
            throw new CloudnameException(e);
        }

        // Delete config, the instance node, and continue with as much as possible.
        // We might have a raise condition if someone is creating a coordinate with a shared path in parallel.
        // We want to keep 3 levels of nodes (/cn/%CELL%/%USER%).
        int deletedNodes = 0;
        try {
            deletedNodes = Util.deletePathKeepRootLevels(getZk(), configPath, 3);
        } catch (InterruptedException e) {
            throw new CloudnameException(e);
        }
        if (deletedNodes == 0) {
            throw new CoordinateDeletionException("Failed deleting config node, nothing deleted..");
        }
        if (deletedNodes == 1) {
            throw new CoordinateDeletionException("Failed deleting instance node.");
        }
    }

    /**
     * Claim a coordinate.
     *
     * In this implementation a coordinate is claimed by creating an
     * ephemeral with the name defined in CN_STATUS_NAME.  If the node
     * already exists the coordinate has already been claimed.
     */
    @Override
    public ServiceHandle claim(Coordinate coordinate) {
        String statusPath = ZkCoordinatePath.getStatusPath(coordinate);
        log.info("Claiming " + coordinate.asString() + " (" + statusPath + ")");

        ZkLocalStatusAndEndpoints statusAndEndpoints = new ZkLocalStatusAndEndpoints(statusPath);
        users.add(statusAndEndpoints);

        // If we have come thus far we have succeeded in creating the
        // CN_STATUS_NAME node within the service coordinate directory
        // in ZooKeeper and we can give the client a ServiceHandle.
        ZkServiceHandle handle = new ZkServiceHandle(coordinate, statusAndEndpoints);
        users.add(handle);
        handle.newZooKeeperInstance(getZk());
        statusAndEndpoints.newZooKeeperInstance(getZk());
        statusAndEndpoints.start();
        return handle;
    }
    
    @Override
    public Resolver getResolver() {

        return resolver;
    }

    @Override
    public ServiceStatus getStatus(Coordinate coordinate) throws CloudnameException {
        System.out.println("GET STATUS");
        String statusPath = ZkCoordinatePath.getStatusPath(coordinate);
        ZkRemoteStatusAndEndpoints statusAndEndpoints = new ZkRemoteStatusAndEndpoints(statusPath);
        users.add(statusAndEndpoints);
        statusAndEndpoints.newZooKeeperInstance(getZk());
        statusAndEndpoints.load();
        return statusAndEndpoints.getServiceStatus();
    }

    /**
     * Close the connection to ZooKeeper.
     */
    public void close() throws InterruptedException {
        if (null == getZk()) {
            throw new IllegalStateException("Cannot releaseClaim(): Not connected to ZooKeeper");
        }
        getZk().close();
        log.info("ZooKeeper session closed for " + connectString);
        synchronized (isClosed) {
            isClosed = true;
        }
    }

    /**
     * List the sub-nodes in ZooKeeper owned by Cloudname.
     * @param nodeList
     */
    public void listRecursively(List<String> nodeList) throws CloudnameException, InterruptedException {
        Util.listRecursively(getZk(), ZkCoordinatePath.getCloudnameRoot(), nodeList);
    }

    /**
     *  This class builds parameters for ZkCloudname.
     */
    public static class Builder {
        private String connectString;

        public Builder setConnectString(String connectString) {
            this.connectString = connectString;
            return this;
        }

        // TODO(borud, dybdahl): Make this smarter, some ideas:
        //                       Connect to one node and read from a magic path
        //                       how many zookeepers that are running and build
        //                       the path based on this information.
        public Builder setDefaultConnectString() {
            this.connectString = "z1:2181,z2:2181,z3:2181";
            return this;
        }

        public String getConnectString() {
            return connectString;
        }

        public ZkCloudname build() {
            if (connectString.isEmpty()) {
                throw new RuntimeException("You need to specify connection string before you can build.");
            }
            return new ZkCloudname(this);
        }
    }
}<|MERGE_RESOLUTION|>--- conflicted
+++ resolved
@@ -151,7 +151,7 @@
         return connectWithTimeout(365 * 100, TimeUnit.DAYS);
     }
 
-<<<<<<< HEAD
+
     /**
      * When calling this function, the zookeeper state should be either connected or closed.
      * @return
@@ -172,9 +172,7 @@
             user.zooKeeperDown();
         }
     } 
-    
-=======
->>>>>>> c8942b21
+
     @Override
     public void process(WatchedEvent event) {
         log.info("Got event in ZkCloudname: " + event.toString());
@@ -256,11 +254,9 @@
             throw new CloudnameException(e);
         }
 
-<<<<<<< HEAD
+
         // Do this early to raise the error before anything is deleted. However, there might be a race condition
-=======
-        // Do this early to raise the error before anything is deleted. However, there might be a raise condition
->>>>>>> c8942b21
+
         // if someone claims while we delete configPath and instance (root) node.
         try {
             if (Util.exist(getZk(), configPath) && Util.hasChildren(getZk(), configPath)) {
