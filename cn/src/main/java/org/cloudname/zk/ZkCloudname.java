package org.cloudname.zk;

import org.apache.zookeeper.data.ACL;
import org.cloudname.*;

import org.apache.zookeeper.WatchedEvent;
import org.apache.zookeeper.Watcher;
import org.apache.zookeeper.ZooKeeper;
import org.apache.zookeeper.CreateMode;
import org.apache.zookeeper.ZooDefs.Ids;
import org.apache.zookeeper.KeeperException;

import java.util.List;
import java.util.logging.Logger;

import java.util.concurrent.CountDownLatch;

import java.io.IOException;


/**
 * An implementation of Cloudname using ZooKeeper.
 *
 * This implementation assumes that the path prefix defined by
 * CN_PATH_PREFIX is only used by Cloudname.  The structure and
 * semantics of things under this prefix are defined by this library
 * and will be subject to change.
 *
 * TODO(borud):
 *
 *  - We need a recovery mechanism for when the ZK server we are
 *    connected to goes down.
 *
 *  - when the ZkCloudname instance is releaseClaim()d the handles should
 *    perhaps be invalidated.
 *
 *  - The exception handling in this class is just atrocious.
 *
 * @author borud
 */
public class ZkCloudname implements Cloudname, Watcher {

    private static final int SESSION_TIMEOUT = 5000;

    private static final Logger log = Logger.getLogger(ZkCloudname.class.getName());

    // Instance variables
    private ZooKeeper zk;
    private String connectString;

    // Latches that count down when ZooKeeper is connected
    private final CountDownLatch connectedSignal = new CountDownLatch(1);


    private ZkCloudname(Builder builder) {
        connectString = builder.getConnectString();
    }

    /**
     * Connect to ZooKeeper instance.
     *
     * TODO(borud): if the ZooKeeper server is not there this method
     *   will hang forever.  It should probably time out or produce an
     *   exception.
     *
     */
    public ZkCloudname connect() {

        try {
            zk = new ZooKeeper(connectString, SESSION_TIMEOUT, this);
            connectedSignal.await();
            log.info("Connected to ZooKeeper " + connectString);
        } catch (IOException e) {
            throw new RuntimeException(e);
        } catch (InterruptedException e) {
            throw new RuntimeException(e);
        }

        return this;
    }

    @Override
    public void process(WatchedEvent event) {
        log.fine("Got event " + event.toString());

        // Initial connection to ZooKeeper is completed.
        if (event.getState() == Event.KeeperState.SyncConnected) {
            if (connectedSignal.getCount() == 0) {
                // I am not sure if this can ever occur, but until I
                // know I'll just leave this log message in here.
                log.info("The connectedSignal count was already zero.  Duplicate Event.KeeperState.SyncConnected");
            }
            connectedSignal.countDown();
        }
    }

    /**
     * Create a given coordinate in the ZooKeeper node tree.
     *
     * Just blindly creates the entire path.  Elements of the path may
     * exist already, but it seems wasteful to
     */
    @Override
    public void createCoordinate(Coordinate coordinate) {
        // Create the root path for the coordinate.  We do this
        // blindly, meaning that if the path already exists, then
        // that's ok -- so a more correct name for this method would
        // be ensureCoordinate(), but that might confuse developers.
<<<<<<< HEAD
        String root = ZkCoordinatePath.getCoordinateRoot(coordinate);
=======
        String root = ZkCoordinatePath.getRoot(coordinate);
        if (Util.exist(zk, root)) {
            throw new CloudnameException.CoordinateExist();
        }
>>>>>>> e365861c
        try {
            Util.mkdir(zk, root, Ids.OPEN_ACL_UNSAFE);
        } catch (KeeperException e) {
            throw new RuntimeException(e);
        }

        // Create the nodes that represent subdirectories.
        String configPath = ZkCoordinatePath.getConfigPath(coordinate, null);
        try {
            log.info("Creating config node " + configPath);
            zk.create(configPath, null, Ids.OPEN_ACL_UNSAFE, CreateMode.PERSISTENT);
        } catch (KeeperException e) {
            throw new CloudnameException(e);
        } catch (InterruptedException e) {
            throw new CloudnameException(e);
        }
    }

    /**
     * Deletes a coordinate in the persistent service store. This includes deletion
     * of config. It will fail if the coordinate is claimed.
     * @param coordinate the coordinate we wish to destroy.
     */
    @Override
    public void destroyCoordinate(Coordinate coordinate) {
        String statusPath = ZkCoordinatePath.getStatusPath(coordinate);
        String configPath = ZkCoordinatePath.getConfigPath(coordinate, null);
        String rootPath = ZkCoordinatePath.getRoot(coordinate);

        if (! Util.exist(zk, rootPath)) {
            throw new CloudnameException.CoordinateNotFound();
        }
        
        // Do this early to raise the error before anything is deleted. However, there might be a raise condition
        // if someone claims while we delete configPath and instance (root) node.
        if (Util.exist(zk, configPath) && Util.hasChildren(zk, configPath)) {
            throw new CloudnameException.CoordinateHasConfig();
        }

        if (Util.exist(zk, statusPath)) {
            throw new CloudnameException.CoordinateIsClaimed();
        }

        // Delete config, the instance node, and continue with as much as possible.
        // We might have a raise condition if someone is creating a coordinate with a shared path in parallel.
        // We want to keep 3 levels of nodes (/cn/%CELL%/%USER%).
        int deletedNodes = Util.deletePathKeepRootLevels(zk, configPath, 3);
        if (deletedNodes == 0) {
            throw new CloudnameException(
                    new RuntimeException("Did not manage to delete config node:" + configPath));
        }
        if (deletedNodes == 1) {
            throw new CloudnameException(
                    new RuntimeException("Did not manage to delete instance node:" + configPath));
        }
    }

    /**
     * Claim a coordinate.
     *
     * In this implementation a coordinate is claimed by creating an
     * ephemeral with the name defined in CN_STATUS_NAME.  If the node
     * already exists the coordinate has already been claimed.
     */
    @Override
    public ServiceHandle claim(Coordinate coordinate) {
        String statusPath = ZkCoordinatePath.getStatusPath(coordinate);
        log.info("Claiming " + coordinate.asString() + " (" + statusPath + ")");

        ZkStatusAndEndpoints statusAndEndpoints = new ZkStatusAndEndpoints.Builder(zk, statusPath).claim().build();
        // If we have come thus far we have succeeded in creating the
        // CN_STATUS_NAME node within the service coordinate directory
        // in ZooKeeper and we can give the client a ServiceHandle.

        return new ZkServiceHandle(coordinate, statusAndEndpoints);
    }

    @Override
    public Resolver getResolver() {
        return new ZkResolver.Builder(zk).addStrategy(new StrategyAll()).addStrategy(new StrategyAny()).build();
    }

    @Override
    public ServiceStatus getStatus(Coordinate coordinate) {
        String statusPath = ZkCoordinatePath.getStatusPath(coordinate);
        ZkStatusAndEndpoints statusAndEndpoints = new ZkStatusAndEndpoints.Builder(zk, statusPath).load().build();
        return statusAndEndpoints.getServiceStatus();
    }

    /**
     * Close the connection to ZooKeeper.
     */
    public void close() {
        if (null == zk) {
            throw new IllegalStateException("Cannot releaseClaim(): Not connected to ZooKeeper");
        }

        try {
            zk.close();
            log.info("ZooKeeper session closed for " + connectString);
        } catch (InterruptedException e) {
            throw new RuntimeException(e);
        }

    }

    public void listRecursively(List<String> nodeList) {
        Util.listRecursively(zk, ZkCoordinatePath.getCloudnameRoot(), null, nodeList);
    }

    /**
     *  This class builds parameters for ZkCloudname.
     */
    static class Builder {
        private String connectString;

        public Builder setConnectString(String connectString) {
            this.connectString = connectString;
            return this;
        }

        // TODO(borud, dybdahl): Make this smarter, some ideas:
        //                       Connect to one node and read from a magic path
        //                       how many zookeepers that are running and build
        //                       the path based on this information.
        public Builder autoConnect() {
            this.connectString = "z1:2181,z2:2181,z3:2181";
            return this;
        }

        public String getConnectString() {
            return connectString;
        }

        public ZkCloudname build() {
            return new ZkCloudname(this);
        }
    }
}<|MERGE_RESOLUTION|>--- conflicted
+++ resolved
@@ -106,14 +106,12 @@
         // blindly, meaning that if the path already exists, then
         // that's ok -- so a more correct name for this method would
         // be ensureCoordinate(), but that might confuse developers.
-<<<<<<< HEAD
         String root = ZkCoordinatePath.getCoordinateRoot(coordinate);
-=======
-        String root = ZkCoordinatePath.getRoot(coordinate);
+
         if (Util.exist(zk, root)) {
             throw new CloudnameException.CoordinateExist();
         }
->>>>>>> e365861c
+
         try {
             Util.mkdir(zk, root, Ids.OPEN_ACL_UNSAFE);
         } catch (KeeperException e) {
@@ -141,7 +139,7 @@
     public void destroyCoordinate(Coordinate coordinate) {
         String statusPath = ZkCoordinatePath.getStatusPath(coordinate);
         String configPath = ZkCoordinatePath.getConfigPath(coordinate, null);
-        String rootPath = ZkCoordinatePath.getRoot(coordinate);
+        String rootPath = ZkCoordinatePath.getCoordinateRoot(coordinate);
 
         if (! Util.exist(zk, rootPath)) {
             throw new CloudnameException.CoordinateNotFound();
