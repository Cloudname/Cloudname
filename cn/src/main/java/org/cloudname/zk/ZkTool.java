--- conflicted
+++ resolved
@@ -198,16 +198,12 @@
                 Coordinate c = Coordinate.parse(coordinateFlag);
                 ServiceStatus status;
 
-<<<<<<< HEAD
-                status = cloudname.getStatus(c);
-=======
                 try {
                     status = cloudname.getStatus(c);
                 } catch (CloudnameException e) {
                     System.err.println("Problems loading status, is service running? Error:\n" + e.getMessage());
                     break;
                 }
->>>>>>> 95e9be7a
 
                 System.err.println("Status:\n" + status.getState().toString() + " " + status.getMessage());
                 List<Endpoint> endpoints = null;
@@ -230,7 +226,13 @@
             case HOST:
             {
                 Coordinate c = Coordinate.parse(coordinateFlag);
-                List<Endpoint> endpoints = resolver.resolve(c.asString());
+                List<Endpoint> endpoints = null;
+                try {
+                    endpoints = resolver.resolve(c.asString());
+                } catch (CloudnameException e) {
+                    System.err.println("Could not resolve "+c.asString()+" Error:\n" + e.getMessage());
+                    break;
+                }
                 for (Endpoint endpoint : endpoints) {
                     System.out.println("Host: "+endpoint.getHost());
                 }
