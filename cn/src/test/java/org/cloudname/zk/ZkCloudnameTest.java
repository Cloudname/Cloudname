package org.cloudname.zk;

import org.cloudname.*;

import org.apache.zookeeper.WatchedEvent;
import org.apache.zookeeper.Watcher;
import org.apache.zookeeper.ZooKeeper;

import java.util.ArrayList;
import java.util.List;
import java.util.concurrent.CountDownLatch;

import org.junit.*;
import org.junit.rules.TemporaryFolder;
import static org.junit.Assert.*;

import org.cloudname.testtools.Net;
import org.cloudname.testtools.zookeeper.EmbeddedZooKeeper;

import java.io.File;
import java.util.concurrent.TimeUnit;
import java.util.logging.Logger;

/**
 * Unit test for the ZkCloudname class.
 *
 * @author borud
 */
public class ZkCloudnameTest {
    private static Logger log = Logger.getLogger(ZkCloudnameTest.class.getName());

    private EmbeddedZooKeeper ezk;
    private ZooKeeper zk;
    private int zkport;

    @Rule public TemporaryFolder temp = new TemporaryFolder();

    /**
     * Set up an embedded ZooKeeper instance backed by a temporary
     * directory.  The setup procedure also allocates a port that is
     * free for the ZooKeeper server so that you should be able to run
     * multiple instances of this test.
     */
    @Before
    public void setup() throws Exception {
        File rootDir = temp.newFolder("zk-test");
        zkport = Net.getFreePort();

        log.info("EmbeddedZooKeeper rootDir=" + rootDir.getCanonicalPath() + ", port=" + zkport
        );

        // Set up and initialize the embedded ZooKeeper
        ezk = new EmbeddedZooKeeper(rootDir, zkport);
        ezk.init();

        // Set up a zookeeper client that we can use for inspection
        final CountDownLatch connectedLatch = new CountDownLatch(1);
        zk = new ZooKeeper("localhost:" + zkport, 1000, new Watcher() {
                public void process(WatchedEvent event) {
                    if (event.getState() == Event.KeeperState.SyncConnected) {
                        connectedLatch.countDown();
                    }
                }
            });
        connectedLatch.await();
    }

    @After
    public void tearDown() throws Exception {
        zk.close();
    }

    /**
     * Tests that the time-out mechanism on connecting to ZooKeeper works.
     */
    @Test (expected = CloudnameException.CouldNotConnectToStorage.class)
    public void testTimeout() throws Exception {
        int deadPort = Net.getFreePort();
        new ZkCloudname.Builder().setConnectString("localhost:" + deadPort).build()
                .connectWithTimeout(1, TimeUnit.NANOSECONDS);
    }

    /**
     * A relatively simple voyage through a typical lifecycle.
     */
    @Test
    public void testSimple() throws Exception {
        Coordinate c = Coordinate.parse("1.service.user.cell");
        ZkCloudname cn = new ZkCloudname.Builder().setConnectString("localhost:" + zkport).build().connect();

        assertFalse(pathExists("/cn/cell/user/service/1"));
        cn.createCoordinate(c);

        // Coordinate should exist, but no status node
        assertTrue(pathExists("/cn/cell/user/service/1"));
        assertTrue(pathExists("/cn/cell/user/service/1/config"));
        assertFalse(pathExists("/cn/cell/user/service/1/status"));

        // Claiming the coordinate creates the status node
        ServiceHandle handle = cn.claim(c);
        assertNotNull(handle);
        assertTrue(pathExists("/cn/cell/user/service/1/status"));

        List<String> nodes = new ArrayList<String>();
        cn.listRecursively(nodes);
        assertEquals(2, nodes.size());
        assertEquals(nodes.get(0), "/cn/cell/user/service/1/config");
        assertEquals(nodes.get(1), "/cn/cell/user/service/1/status");

        // Try to set the status to something else
        String msg = "Hamster getting quite eager now";
        handle.setStatus(new ServiceStatus(ServiceState.STARTING,msg));
        ServiceStatus status = cn.getStatus(c);
        assertEquals(msg, status.getMessage());
        assertSame(ServiceState.STARTING, status.getState());

        // Publish two endpoints
        handle.putEndpoint(new Endpoint(c, "foo", "localhost", 1234, "http", null));
        handle.putEndpoint(new Endpoint(c, "bar", "localhost", 1235, "http", null));

        // Remove one of them
        handle.removeEndpoint("bar");

        ZkStatusAndEndpoints statusAndEndpoints = new ZkStatusAndEndpoints.Builder(
                zk, "/cn/cell/user/service/1/status").build().load();
        assertEquals(null, statusAndEndpoints.getEndpoint("bar"));

        Endpoint endpointFoo = statusAndEndpoints.getEndpoint("foo");
        String fooData = endpointFoo.getName();
        assertEquals("foo", fooData);
        assertEquals("foo", endpointFoo.getName());
        assertEquals("localhost", endpointFoo.getHost());
        assertEquals(1234, endpointFoo.getPort());
        assertEquals("http", endpointFoo.getProtocol());
        assertNull(endpointFoo.getEndpointData());

        // Close handle just invalidates handle
        handle.close();

        // These nodes are ephemeral and will be cleaned out when we
        // call cn.releaseClaim(), but calling handle.releaseClaim() explicitly
        // cleans out the ephemeral nodes.
        assertFalse(pathExists("/cn/cell/user/service/1/status"));

        // Closing Cloudname instance disconnects the zk client
        // connection and thus should kill all ephemeral nodes.
        cn.close();

        // But the coordinate and its persistent subnodes should
        assertTrue(pathExists("/cn/cell/user/service/1"));
        assertFalse(pathExists("/cn/cell/user/service/1/endpoints"));
        assertTrue(pathExists("/cn/cell/user/service/1/config"));
    }

    /**
     * Try to claim coordinate twice
     */
    @Test (expected = CloudnameException.AlreadyClaimed.class)
    public void testDoubleClaim() throws Exception {
        Coordinate c = Coordinate.parse("2.service.user.cell");
        ZkCloudname cn = new ZkCloudname.Builder().setConnectString("localhost:" + zkport).build().connect();
        cn.createCoordinate(c);
        cn.claim(c);
        cn.claim(c);
    }

    /**
     * Claim non-existing coordinate
     */
    @Test (expected = CloudnameException.CoordinateNotFound.class)
    public void testCoordinateNotFound() throws Exception {
        Coordinate c = Coordinate.parse("3.service.user.cell");
        ZkCloudname cn = new ZkCloudname.Builder().setConnectString("localhost:" + zkport).build().connect();
        cn.claim(c);
    }

<<<<<<< HEAD
    /**
     * A coordinate listener that stores events and calls a latch.
     */
    class UnitTestCoordinateListener implements CoordinateListener {

        final public List<Event> events = new ArrayList<Event>();

        final private CountDownLatch latch;

        UnitTestCoordinateListener(CountDownLatch latch) {
            this.latch = latch;
        }

        @Override
        public void onConfigEvent(Event event, String message) {
            events.add(event);
            latch.countDown();
        }
    }

    /**
     * Sets up a claimed coordinate and a connection listener.
     * @param connectedLatch
     * @return
     */
    private UnitTestCoordinateListener setUpListenerEnvironment(CountDownLatch connectedLatch) {
        Coordinate c = Coordinate.parse("1.service.user.cell");
        ZkCloudname cn = new ZkCloudname.Builder().setConnectString("localhost:" + zkport).build().connect();
        cn.createCoordinate(c);
        ServiceHandle handle = cn.claim(c);
        UnitTestCoordinateListener listener = new UnitTestCoordinateListener(connectedLatch);
        handle.registerCoordinateListener(listener);
        return listener;
    }

    @Test
    public void testCoordinateListenerInitialEvent() throws  Exception {
        final CountDownLatch connectedLatch = new CountDownLatch(1);
        UnitTestCoordinateListener listener = setUpListenerEnvironment(connectedLatch);
        assertTrue(connectedLatch.await(2, TimeUnit.SECONDS));
        assertEquals(1, listener.events.size());
        assertEquals(CoordinateListener.Event.COORDINATE_OK, listener.events.get(0));
    }

    @Test
    public void testCoordinateListenerConnectionDies() throws  Exception {

        final CountDownLatch connectedLatch = new CountDownLatch(2);
        UnitTestCoordinateListener listener = setUpListenerEnvironment(connectedLatch);
        log.info("Killing zookeeper");
        ezk.shutdown();
        assertTrue(connectedLatch.await(20, TimeUnit.SECONDS));
        assertEquals(2, listener.events.size());
        assertEquals(CoordinateListener.Event.COORDINATE_OK, listener.events.get(0));
        assertEquals(CoordinateListener.Event.LOST_CONNECTION_TO_STORAGE, listener.events.get(1));
    }

    @Test
    public void testCoordinateListenerCoordinateLost() throws  Exception {
        final CountDownLatch connectedLatch = new CountDownLatch(2);
        UnitTestCoordinateListener listener = setUpListenerEnvironment(connectedLatch);
        log.info("Deleting coordinate");
        zk.delete("/cn/cell/user/service/1/status", -1);
        assertTrue(connectedLatch.await(20, TimeUnit.SECONDS));
        assertEquals(2, listener.events.size());
        assertEquals(CoordinateListener.Event.COORDINATE_OK, listener.events.get(0));
        assertEquals(CoordinateListener.Event.COORDINATE_VANISHED, listener.events.get(1));
    }

    @Test
    public void testCoordinateListenerCoordinateCorrupted() throws  Exception {
        final CountDownLatch connectedLatch = new CountDownLatch(2);
        UnitTestCoordinateListener listener = setUpListenerEnvironment(connectedLatch);
        log.info("Corrupting coordinate.");
        String garbage = "sdfgsdfgsfgdsdfgsdfgsdfg";
        byte[] garbageBytes = garbage.getBytes("UTF-16LE");

        zk.setData("/cn/cell/user/service/1/status", garbageBytes, -1);
        assertTrue(connectedLatch.await(20, TimeUnit.SECONDS));
        assertEquals(2, listener.events.size());
        assertEquals(CoordinateListener.Event.COORDINATE_OK, listener.events.get(0));
        assertEquals(CoordinateListener.Event.COORDINATE_CORRUPTED, listener.events.get(1));
    }

    @Test
    public void testCoordinateListenerCoordinateOutOfSync() throws  Exception {
        final CountDownLatch connectedLatch = new CountDownLatch(2);
        UnitTestCoordinateListener listener = setUpListenerEnvironment(connectedLatch);

        log.info("Writing different coordinate.");
        String source = "\"{\\\"state\\\":\\\"STARTING\\\",\\\"message\\\":\\\"Lost hamster.\\\"}\" {}";
        byte[] byteArray = source.getBytes(Util.CHARSET_NAME);

        zk.setData("/cn/cell/user/service/1/status", byteArray, -1);
        assertTrue(connectedLatch.await(20, TimeUnit.SECONDS));
        assertEquals(2, listener.events.size());
        assertEquals(CoordinateListener.Event.COORDINATE_OK, listener.events.get(0));
        assertEquals(CoordinateListener.Event.COORDINATE_OUT_OF_SYNC, listener.events.get(1));
    }
    
=======
    @Test
    public void testDestroyBasic() throws Exception {
        Coordinate c = Coordinate.parse("1.service.user.cell");
        ZkCloudname cn = new ZkCloudname.Builder().setConnectString("localhost:" + zkport).build().connect();
        cn.createCoordinate(c);
        assertTrue(pathExists("/cn/cell/user/service/1/config"));
        cn.destroyCoordinate(c);
        assertFalse(pathExists("/cn/cell/user/service"));
        assertTrue(pathExists("/cn/cell/user"));
    }

    @Test
    public void testDestroyTwoInstances() throws Exception {
        Coordinate c1 = Coordinate.parse("1.service.user.cell");
        Coordinate c2 = Coordinate.parse("2.service.user.cell");
        ZkCloudname cn = new ZkCloudname.Builder().setConnectString("localhost:" + zkport).build().connect();
        cn.createCoordinate(c1);
        cn.createCoordinate(c2);
        assertTrue(pathExists("/cn/cell/user/service/1/config"));
        assertTrue(pathExists("/cn/cell/user/service/2/config"));
        cn.destroyCoordinate(c1);
        assertFalse(pathExists("/cn/cell/user/service/1"));
        assertTrue(pathExists("/cn/cell/user/service/2/config"));
    }

    @Test (expected = CloudnameException.CoordinateIsClaimed.class)
    public void testDestroyClaimed() throws Exception {
        Coordinate c = Coordinate.parse("1.service.user.cell");
        ZkCloudname cn = new ZkCloudname.Builder().setConnectString("localhost:" + zkport).build().connect();
        cn.createCoordinate(c);
        ServiceHandle handle = cn.claim(c);
        cn.destroyCoordinate(c);
    }

>>>>>>> 745a07ff
    private boolean pathExists(String path) throws Exception {
        return (null != zk.exists(path, false));
    }

    private String fetchNodeData(String path) throws Exception {
        return new String(zk.getData(path, null, null), "UTF-8");
    }
}<|MERGE_RESOLUTION|>--- conflicted
+++ resolved
@@ -174,7 +174,6 @@
         cn.claim(c);
     }
 
-<<<<<<< HEAD
     /**
      * A coordinate listener that stores events and calls a latch.
      */
@@ -274,8 +273,7 @@
         assertEquals(CoordinateListener.Event.COORDINATE_OK, listener.events.get(0));
         assertEquals(CoordinateListener.Event.COORDINATE_OUT_OF_SYNC, listener.events.get(1));
     }
-    
-=======
+
     @Test
     public void testDestroyBasic() throws Exception {
         Coordinate c = Coordinate.parse("1.service.user.cell");
@@ -310,7 +308,6 @@
         cn.destroyCoordinate(c);
     }
 
->>>>>>> 745a07ff
     private boolean pathExists(String path) throws Exception {
         return (null != zk.exists(path, false));
     }
