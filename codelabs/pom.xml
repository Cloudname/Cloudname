<project xmlns="http://maven.apache.org/POM/4.0.0" xmlns:xsi="http://www.w3.org/2001/XMLSchema-instance"
         xsi:schemaLocation="http://maven.apache.org/POM/4.0.0 http://maven.apache.org/xsd/maven-4.0.0.xsd">
    <modelVersion>4.0.0</modelVersion>

    <parent>
        <groupId>org.cloudname</groupId>
        <artifactId>cloudname-parent</artifactId>
<<<<<<< HEAD
        <version>2.12.0</version>
=======
        <version>2.13-SNAPSHOT</version>
>>>>>>> 52eb8883
    </parent>

    <artifactId>codelabs</artifactId>
    <packaging>jar</packaging>

    <name>Cloudname codelabs</name>
    <description>Codelabs for learning how to use cloudname.</description>
    <url>https://github.com/Cloudname/cloudname</url>


    <build>
        <plugins>
            <plugin>
                <groupId>org.dstovall</groupId>
                <artifactId>onejar-maven-plugin</artifactId>
                <version>1.4.4</version>
                <executions>
                    <execution>
                        <id>1</id>
                        <configuration>
                            <!-- Optional, default is false -->
                            <attachToBuild>true</attachToBuild>
                            <mainClass>org.cloudname.codelabs.SimpleZooKeeper</mainClass>
                            <filename>SimpleZooKeeper.jar</filename>
                        </configuration>
                        <goals>
                            <goal>one-jar</goal>
                        </goals>
                    </execution>
                    <execution >
                        <id>2</id>
                        <configuration>
                            <!-- Optional, default is false -->
                            <attachToBuild>true</attachToBuild>
                            <mainClass>org.cloudname.codelabs.ServerExample</mainClass>
                            <filename>ServerExample.jar</filename>
                        </configuration>
                        <goals>
                            <goal>one-jar</goal>
                        </goals>
                    </execution>
                    <execution >
                        <id>3</id>
                        <configuration>
                            <!-- Optional, default is false -->
                            <attachToBuild>true</attachToBuild>
                            <mainClass>org.cloudname.codelabs.ServerExampleCloudname</mainClass>
                            <filename>ServerExampleCloudname.jar</filename>
                        </configuration>
                        <goals>
                            <goal>one-jar</goal>
                        </goals>
                    </execution>
                    <execution >
                        <id>4</id>
                        <configuration>
                            <!-- Optional, default is false -->
                            <attachToBuild>true</attachToBuild>
                            <mainClass>org.cloudname.codelabs.ClientExample</mainClass>
                            <filename>ClientExample.jar</filename>
                        </configuration>
                        <goals>
                            <goal>one-jar</goal>
                        </goals>
                    </execution>
                </executions>
            </plugin>
        </plugins>
    </build>


    <dependencies>
        <dependency>
            <groupId>org.cloudname</groupId>
            <artifactId>testtools</artifactId>
        </dependency>

        <dependency>
            <groupId>org.cloudname</groupId>
            <artifactId>cn</artifactId>
        </dependency>

        <dependency>
            <groupId>org.apache.zookeeper</groupId>
            <artifactId>zookeeper</artifactId>
        </dependency>

        <dependency>
            <groupId>junit</groupId>
            <artifactId>junit</artifactId>
            <scope>test</scope>
        </dependency>
    </dependencies>
</project><|MERGE_RESOLUTION|>--- conflicted
+++ resolved
@@ -5,12 +5,8 @@
     <parent>
         <groupId>org.cloudname</groupId>
         <artifactId>cloudname-parent</artifactId>
-<<<<<<< HEAD
-        <version>2.12.0</version>
-=======
-        <version>2.13-SNAPSHOT</version>
->>>>>>> 52eb8883
-    </parent>
+        <version>2.12.1</version>
+   </parent>
 
     <artifactId>codelabs</artifactId>
     <packaging>jar</packaging>
